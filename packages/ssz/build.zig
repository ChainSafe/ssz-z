const std = @import("std");

// Although this function looks imperative, note that its job is to
// declaratively construct a build graph that will be executed by an external
// runner.
pub fn build(b: *std.Build) void {
    // Standard target options allows the person running `zig build` to choose
    // what target to build for. Here we do not override the defaults, which
    // means any target is allowed, and the default is native. Other options
    // for restricting supported target set are available.
    const target = b.standardTargetOptions(.{});

    // Standard optimization options allow the person running `zig build` to select
    // between Debug, ReleaseSafe, ReleaseFast, and ReleaseSmall. Here we do not
    // set a preferred release mode, allowing the user to decide how to optimize.
    const optimize = b.standardOptimizeOption(.{});

    const lib = b.addStaticLibrary(.{
        .name = "ssz",
        // In this case the main source file is merely a path, however, in more
        // complicated build scripts, this could be a generated file.
        .root_source_file = b.path("src/root.zig"),
        .target = target,
        .optimize = optimize,
    });

    const common_module = b.createModule(.{
        .root_source_file = b.path("../ssz/src/util/root.zig"),
        .target = target,
        .optimize = optimize,
    });
<<<<<<< HEAD
    const hash_module = b.createModule(.{
        .root_source_file = b.path("../ssz/src/hash/root.zig"),
=======
    const merkle_tree_module = b.createModule(.{
        .root_source_file = b.path("../persistent-merkle-tree/src/root.zig"),
>>>>>>> a866abdf
        .target = target,
        .optimize = optimize,
    });

    lib.root_module.addImport("util", common_module);
    lib.root_module.addImport("persistent_merkle_tree", merkle_tree_module);

    // This declares intent for the library to be installed into the standard
    // location when the user invokes the "install" step (the default step when
    // running `zig build`).
    b.installArtifact(lib);

    const hash_unit_tests = b.addTest(.{
        .root_source_file = b.path("src/hash/root.zig"),
        .target = target,
        .optimize = optimize,
    });
<<<<<<< HEAD
    hash_unit_tests.root_module.addImport("util", common_module);
    const run_hash_unit_tests = b.addRunArtifact(hash_unit_tests);
=======

    // This declares intent for the executable to be installed into the
    // standard location when the user invokes the "install" step (the default
    // step when running `zig build`).
    b.installArtifact(exe);

    exe.root_module.addImport("util", common_module);
    exe.root_module.addImport("persistent_merkle_tree", merkle_tree_module);

    // This *creates* a Run step in the build graph, to be executed when another
    // step is evaluated that depends on it. The next line below will establish
    // such a dependency.
    const run_cmd = b.addRunArtifact(exe);

    // By making the run step depend on the install step, it will be run from the
    // installation directory rather than directly from within the cache directory.
    // This is not necessary, however, if the application depends on other installed
    // files, this ensures they will be present and in the expected location.
    run_cmd.step.dependOn(b.getInstallStep());

    // This allows the user to pass arguments to the application in the build
    // command itself, like this: `zig build run -- arg1 arg2 etc`
    if (b.args) |args| {
        run_cmd.addArgs(args);
    }

    // This creates a build step. It will be visible in the `zig build --help` menu,
    // and can be selected like this: `zig build run`
    // This will evaluate the `run` step rather than the default, which is "install".
    const run_step = b.step("run", "Run the app");
    run_step.dependOn(&run_cmd.step);
>>>>>>> a866abdf

    // Creates a step for unit testing. This only builds the test executable
    // but does not run it.
    const lib_unit_tests = b.addTest(.{
        .root_source_file = b.path("src/root.zig"),
        .target = target,
        .optimize = optimize,
    });

    lib_unit_tests.root_module.addImport("util", common_module);
    lib_unit_tests.root_module.addImport("persistent_merkle_tree", merkle_tree_module);

    const run_lib_unit_tests = b.addRunArtifact(lib_unit_tests);

    const ssz_module = b.createModule(.{
        .root_source_file = b.path("src/root.zig"),
        .target = target,
        .optimize = optimize,
    });
    ssz_module.addImport("util", common_module);
    ssz_module.addImport("persistent_merkle_tree", merkle_tree_module);

    // Similar to the run step above, this creates a test step in test folder
    const run_lib_unit_valid_tests = addIntTest(b, target, optimize, common_module, merkle_tree_module, ssz_module);
    const run_lodestar_tests = addLodestarTest(b, target, optimize, common_module, merkle_tree_module, ssz_module);

<<<<<<< HEAD
    const unit_test_hash_step = b.step("test:unit:hash", "Run hash unit tests");
    unit_test_hash_step.dependOn(&run_hash_unit_tests.step);
=======
    const exe_unit_tests = b.addTest(.{
        .root_source_file = b.path("src/main.zig"),
        .target = target,
        .optimize = optimize,
    });

    exe_unit_tests.root_module.addImport("util", common_module);
    exe_unit_tests.root_module.addImport("persistent_merkle_tree", merkle_tree_module);

    const run_exe_unit_tests = b.addRunArtifact(exe_unit_tests);

>>>>>>> a866abdf
    // Similar to creating the run step earlier, this exposes a `test` step to
    // the `zig build --help` menu, providing a way for the user to request
    // running the unit tests.
    // TODO: cannot display information in "zig build test" https://github.com/ziglang/zig/issues/16673
    const unit_test_step = b.step("test:unit", "Run unit tests");
    unit_test_step.dependOn(&run_lib_unit_tests.step);

    const int_test_step = b.step("test:int", "Run integration/valid tests");
    int_test_step.dependOn(&run_lib_unit_valid_tests.step);

    const lodestar_test_step = b.step("test:lodestar", "Run Lodestar tests");
    lodestar_test_step.dependOn(&run_lodestar_tests.step);
}

fn addIntTest(b: *std.Build, target: std.Build.ResolvedTarget, optimize: std.builtin.OptimizeMode, common_module: *std.Build.Module, hash_module: *std.Build.Module, ssz_module: *std.Build.Module) *std.Build.Step.Run {
    return addTest("test/int/root.zig", b, target, optimize, common_module, hash_module, ssz_module);
}

fn addLodestarTest(b: *std.Build, target: std.Build.ResolvedTarget, optimize: std.builtin.OptimizeMode, common_module: *std.Build.Module, hash_module: *std.Build.Module, ssz_module: *std.Build.Module) *std.Build.Step.Run {
    return addTest("test/lodestar_types/root.zig", b, target, optimize, common_module, hash_module, ssz_module);
}

fn addTest(root_path: []const u8, b: *std.Build, target: std.Build.ResolvedTarget, optimize: std.builtin.OptimizeMode, common_module: *std.Build.Module, hash_module: *std.Build.Module, ssz_module: *std.Build.Module) *std.Build.Step.Run {
    // Similar to the run step above, this creates a test step in test folder
    const lib_unit_valid_tests = b.addTest(.{
        .root_source_file = b.path(root_path),
        // use this to run a specific test
        // .root_source_file = b.path("test/int/type/vector_composite.zig"),
        .target = target,
        .optimize = optimize,
    });

    lib_unit_valid_tests.root_module.addImport("util", common_module);
    lib_unit_valid_tests.root_module.addImport("persistent_merkle_tree", hash_module);
    lib_unit_valid_tests.root_module.addImport("ssz", ssz_module);

    const run_lib_unit_valid_tests = b.addRunArtifact(lib_unit_valid_tests);
    return run_lib_unit_valid_tests;
}<|MERGE_RESOLUTION|>--- conflicted
+++ resolved
@@ -29,13 +29,8 @@
         .target = target,
         .optimize = optimize,
     });
-<<<<<<< HEAD
-    const hash_module = b.createModule(.{
+    const merkle_tree_module = b.createModule(.{
         .root_source_file = b.path("../ssz/src/hash/root.zig"),
-=======
-    const merkle_tree_module = b.createModule(.{
-        .root_source_file = b.path("../persistent-merkle-tree/src/root.zig"),
->>>>>>> a866abdf
         .target = target,
         .optimize = optimize,
     });
@@ -53,42 +48,8 @@
         .target = target,
         .optimize = optimize,
     });
-<<<<<<< HEAD
     hash_unit_tests.root_module.addImport("util", common_module);
     const run_hash_unit_tests = b.addRunArtifact(hash_unit_tests);
-=======
-
-    // This declares intent for the executable to be installed into the
-    // standard location when the user invokes the "install" step (the default
-    // step when running `zig build`).
-    b.installArtifact(exe);
-
-    exe.root_module.addImport("util", common_module);
-    exe.root_module.addImport("persistent_merkle_tree", merkle_tree_module);
-
-    // This *creates* a Run step in the build graph, to be executed when another
-    // step is evaluated that depends on it. The next line below will establish
-    // such a dependency.
-    const run_cmd = b.addRunArtifact(exe);
-
-    // By making the run step depend on the install step, it will be run from the
-    // installation directory rather than directly from within the cache directory.
-    // This is not necessary, however, if the application depends on other installed
-    // files, this ensures they will be present and in the expected location.
-    run_cmd.step.dependOn(b.getInstallStep());
-
-    // This allows the user to pass arguments to the application in the build
-    // command itself, like this: `zig build run -- arg1 arg2 etc`
-    if (b.args) |args| {
-        run_cmd.addArgs(args);
-    }
-
-    // This creates a build step. It will be visible in the `zig build --help` menu,
-    // and can be selected like this: `zig build run`
-    // This will evaluate the `run` step rather than the default, which is "install".
-    const run_step = b.step("run", "Run the app");
-    run_step.dependOn(&run_cmd.step);
->>>>>>> a866abdf
 
     // Creates a step for unit testing. This only builds the test executable
     // but does not run it.
@@ -115,22 +76,8 @@
     const run_lib_unit_valid_tests = addIntTest(b, target, optimize, common_module, merkle_tree_module, ssz_module);
     const run_lodestar_tests = addLodestarTest(b, target, optimize, common_module, merkle_tree_module, ssz_module);
 
-<<<<<<< HEAD
     const unit_test_hash_step = b.step("test:unit:hash", "Run hash unit tests");
     unit_test_hash_step.dependOn(&run_hash_unit_tests.step);
-=======
-    const exe_unit_tests = b.addTest(.{
-        .root_source_file = b.path("src/main.zig"),
-        .target = target,
-        .optimize = optimize,
-    });
-
-    exe_unit_tests.root_module.addImport("util", common_module);
-    exe_unit_tests.root_module.addImport("persistent_merkle_tree", merkle_tree_module);
-
-    const run_exe_unit_tests = b.addRunArtifact(exe_unit_tests);
-
->>>>>>> a866abdf
     // Similar to creating the run step earlier, this exposes a `test` step to
     // the `zig build --help` menu, providing a way for the user to request
     // running the unit tests.
