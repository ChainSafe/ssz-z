--- conflicted
+++ resolved
@@ -494,14 +494,12 @@
     try b.toBoolSlice(&actual_bools);
 
     try std.testing.expectEqualSlices(bool, &expected_bools, actual_bools);
-<<<<<<< HEAD
+    try std.testing.expect(try b.get(0) == true);
 
     var true_bit_indexes: [Bits.limit]usize = undefined;
     const true_bit_count = try b.getTrueBitIndexes(true_bit_indexes[0..]);
 
     try std.testing.expectEqualSlices(usize, &expected_true_bit_indexes, true_bit_indexes[0..true_bit_count]);
-=======
-    try std.testing.expect(try b.get(0) == true);
 }
 
 test "BitListType - intersectValues" {
@@ -530,5 +528,4 @@
         defer actual.deinit();
         try std.testing.expectEqualSlices(u8, tc.expected, actual.items);
     }
->>>>>>> b4965e0e
 }