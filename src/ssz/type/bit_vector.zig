--- conflicted
+++ resolved
@@ -40,41 +40,25 @@
             }
         }
 
-<<<<<<< HEAD
-        pub fn getTrueBitIndexes(self: *const @This(), allocator: std.mem.Allocator, out: *[]usize) !void {
-            var buffer: [length]usize = undefined;
-=======
         pub fn getTrueBitIndexes(self: *const @This(), out: []usize) !usize {
             if (out.len < length) {
                 return error.InvalidSize;
             }
->>>>>>> 24c3c4cc
             var true_bit_count: usize = 0;
 
             for (0..byte_len) |byte_index| {
                 const byte = self.data[byte_index];
-<<<<<<< HEAD
-                const bits = try computeByteToBitBooleanArray(byte);
-
-                for (0..8) |bit_index| {
-                    const overall_index = byte_index * 8 + bit_index;
-                    if (bits[bit_index]) {
-                        buffer[true_bit_count] = overall_index;
-=======
                 for (0..8) |bit_index| {
                     const overall_index = byte_index * 8 + bit_index;
                     const mask = @as(u8, 1) << @intCast(bit_index);
                     if ((byte & mask) != 0) {
                         out[true_bit_count] = overall_index;
->>>>>>> 24c3c4cc
                         true_bit_count += 1;
                     }
                 }
             }
 
-<<<<<<< HEAD
-            out.* = try allocator.alloc(usize, true_bit_count);
-            @memcpy(out.*, buffer[0..true_bit_count]);
+            return true_bit_count;
         }
 
         pub fn getSingleTrueBit(self: *const @This(), out: *?usize) !void {
@@ -105,9 +89,6 @@
                 out.* = null; // No true bits found
             }
             out.* = found_index;
-=======
-            return true_bit_count;
->>>>>>> 24c3c4cc
         }
 
         pub fn get(self: *const @This(), bit_index: usize) !bool {
@@ -333,10 +314,6 @@
 }
 
 test "BitVectorType - sanity with bools" {
-<<<<<<< HEAD
-    const allocator = std.testing.allocator;
-=======
->>>>>>> 24c3c4cc
     const Bits = BitVectorType(16);
     const expected_bools = [_]bool{ true, false, true, true, false, true, false, true, true, false, true, true, false, false, true, false };
     const expected_true_bit_indexes = [_]usize{ 0, 2, 3, 5, 7, 8, 10, 11, 14 };
@@ -347,13 +324,6 @@
 
     try std.testing.expectEqualSlices(bool, &expected_bools, &actual_bools);
 
-<<<<<<< HEAD
-    var true_bit_indexes: []usize = undefined;
-    defer allocator.free(true_bit_indexes);
-    try b.getTrueBitIndexes(allocator, &true_bit_indexes);
-
-    try std.testing.expectEqualSlices(usize, &expected_true_bit_indexes, true_bit_indexes);
-=======
     var true_bit_indexes: [Bits.length]usize = undefined;
     const true_bit_count = try b.getTrueBitIndexes(true_bit_indexes[0..]);
 
@@ -400,5 +370,4 @@
 
     try expectEqualRoots(Bits, b, cloned);
     try expectEqualSerialized(Bits, b, cloned);
->>>>>>> 24c3c4cc
 }