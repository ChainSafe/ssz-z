const std = @import("std");
const merkleize = @import("hashing").merkleize;
const TypeKind = @import("type_kind.zig").TypeKind;
const BoolType = @import("bool.zig").BoolType;
const hexToBytes = @import("hex").hexToBytes;
const maxChunksToDepth = @import("hashing").maxChunksToDepth;
const Node = @import("persistent_merkle_tree").Node;

pub fn BitVector(comptime _length: comptime_int) type {
    const byte_len = std.math.divCeil(usize, _length, 8) catch unreachable;
    return struct {
        data: [byte_len]u8,

        pub const length = _length;

        pub const empty: @This() = .{
            .data = [_]u8{0} ** byte_len,
        };

        pub fn fromBoolArray(bools: [length]bool) !@This() {
            var bv = empty;
            for (bools, 0..) |bit, i| {
                try bv.set(i, bit);
            }
            return bv;
        }

        pub fn toBoolArray(self: *const @This()) [length]bool {
            var bools: [length]bool = undefined;
            for (0..length) |i| {
                bools[i] = self.get(i) catch unreachable;
            }
            return bools;
        }

        pub fn get(self: *const @This(), bit_index: usize) !bool {
            if (bit_index >= length) {
                return error.OutOfRange;
            }

            const byte_idx = bit_index / 8;
            const offset_in_byte: u3 = @intCast(bit_index % 8);
            const mask = @as(u8, 1) << offset_in_byte;
            return (self.data[byte_idx] & mask) == mask;
        }

        /// Set bit value at index `bit_index`
        pub fn set(self: *@This(), bit_index: usize, bit: bool) !void {
            if (bit_index >= length) {
                return error.OutOfRange;
            }

            const byte_index = bit_index / 8;
            const offset_in_byte: u3 = @intCast(bit_index % 8);
            const mask = @as(u8, 1) << offset_in_byte;
            var byte = self.data[byte_index];
            if (bit) {
                // For bit in byte, 1,0 OR 1 = 1
                // byte 100110
                // mask 010000
                // res  110110
                byte |= mask;
                self.data[byte_index] = byte;
            } else {
                // For bit in byte, 1,0 OR 1 = 0
                if ((byte & mask) == mask) {
                    // byte 110110
                    // mask 010000
                    // res  100110
                    byte ^= mask;
                    self.data[byte_index] = byte;
                } else {
                    // Ok, bit is already 0
                }
            }
        }
    };
}

pub fn isBitVectorType(ST: type) bool {
    return ST.kind == .vector and ST.Element.kind == .bool and ST.Type == BitVector(ST.length);
}

pub fn BitVectorType(comptime _length: comptime_int) type {
    comptime {
        if (_length <= 0) {
            @compileError("length must be greater than 0");
        }
    }
    return struct {
        pub const kind = TypeKind.vector;
        pub const Element: type = BoolType();
        pub const length: usize = _length;
        pub const byte_length = std.math.divCeil(usize, length, 8) catch unreachable;
        pub const Type: type = BitVector(length);
        pub const fixed_size: usize = byte_length;
        pub const chunk_count: usize = std.math.divCeil(usize, fixed_size, 32) catch unreachable;
        pub const chunk_depth: u8 = maxChunksToDepth(chunk_count);

        pub const default_value: Type = Type.empty;

        pub fn hashTreeRoot(value: *const Type, out: *[32]u8) !void {
            var chunks = [_][32]u8{[_]u8{0} ** 32} ** ((chunk_count + 1) / 2 * 2);
            _ = serializeIntoBytes(value, @ptrCast(&chunks));
            try merkleize(@ptrCast(&chunks), chunk_depth, out);
        }

        pub fn serializeIntoBytes(value: *const Type, out: []u8) usize {
            @memcpy(out[0..byte_length], &value.data);
            return byte_length;
        }

        pub fn deserializeFromBytes(data: []const u8, out: *Type) !void {
            try serialized.validate(data);

            @memcpy(&out.data, data[0..fixed_size]);
        }

        pub const serialized = struct {
            pub fn validate(data: []const u8) !void {
                if (data.len != fixed_size) {
                    return error.invalidLength;
                }

                // ensure trailing zeros for non-byte-aligned lengths
                if (length % 8 != 0 and @clz(data[fixed_size - 1]) < 8 - length % 8) {
                    return error.trailingData;
                }
            }

            pub fn hashTreeRoot(data: []const u8, out: *[32]u8) !void {
                var chunks = [_][32]u8{[_]u8{0} ** 32} ** ((chunk_count + 1) / 2 * 2);
                @memcpy(@as([]u8, @ptrCast(&chunks))[0..fixed_size], data);
                try merkleize(@ptrCast(&chunks), chunk_depth, out);
            }
        };

        pub const tree = struct {
            pub fn toValue(node: Node.Id, pool: *Node.Pool, out: *Type) !void {
                var nodes: [chunk_count]Node.Id = undefined;

                try node.getNodesAtDepth(pool, chunk_depth, 0, &nodes);

                for (0..chunk_count) |i| {
                    const start_idx = i * 32;
                    const remaining_bytes = byte_length - start_idx;

                    // Determine how many bytes to copy for this chunk
                    const bytes_to_copy = @min(remaining_bytes, 32);

                    // Copy data if there are bytes to copy
                    if (bytes_to_copy > 0) {
                        @memcpy(out.data[start_idx..][0..bytes_to_copy], nodes[i].getRoot(pool)[0..bytes_to_copy]);
                    }
                }
            }

            pub fn fromValue(pool: *Node.Pool, value: *const Type) !Node.Id {
                var nodes: [chunk_count]Node.Id = undefined;
                for (0..chunk_count) |i| {
                    var leaf_buf = [_]u8{0} ** 32;
                    const start_idx = i * 32;
                    const remaining_bytes = byte_length - start_idx;

                    // Determine how many bytes to copy for this chunk
                    const bytes_to_copy = @min(remaining_bytes, 32);

                    // Copy data if there are bytes to copy
                    if (bytes_to_copy > 0) {
                        @memcpy(leaf_buf[0..bytes_to_copy], value.data[start_idx..][0..bytes_to_copy]);
                    }

                    nodes[i] = try pool.createLeaf(&leaf_buf, false);
                }

                return try Node.fillWithContents(pool, &nodes, chunk_depth, false);
            }
        };

        pub fn deserializeFromJson(source: *std.json.Scanner, out: *Type) !void {
            const hex_bytes = switch (try source.next()) {
                .string => |v| v,
                else => return error.InvalidJson,
            };
            const written = try hexToBytes(&out.data, hex_bytes);
            if (written.len != fixed_size) {
                return error.invalidLength;
            }
            // ensure trailing zeros for non-byte-aligned lengths
            if (length % 8 != 0 and @clz(out.data[fixed_size - 1]) < 8 - length % 8) {
                return error.trailingData;
            }
        }
    };
}

test "BitVectorType - sanity" {
    const length = 44;
    const Bits = BitVectorType(length);
<<<<<<< HEAD
    var b: Bits.Type = Bits.Type.default_value;
=======
    var b: Bits.Type = Bits.default_value;
>>>>>>> e459d593
    try b.set(0, true);
    try b.set(length - 1, true);

    try std.testing.expectEqual(true, try b.get(0));

    for (1..length - 1) |i| {
        try std.testing.expectEqual(false, try b.get(i));
    }
    try std.testing.expectEqual(true, try b.get(length - 1));

    var b_buf: [Bits.fixed_size]u8 = undefined;
    _ = Bits.serializeIntoBytes(&b, &b_buf);
    try Bits.deserializeFromBytes(&b_buf, &b);
<<<<<<< HEAD
}

test "BitVectorType - sanity with bools" {
    const Bits = BitVectorType(4);
    const expected_bools = [_]bool{ true, false, true, true };
    var b: Bits.Type = try Bits.Type.fromBoolArray(expected_bools);

    const actual_bools = b.toBoolArray();

    try std.testing.expectEqualSlices(bool, &expected_bools, &actual_bools);
}

test {
    std.debug.print("float {d}\n", .{3.14159565});
    std.debug.print("int {d}\n", .{3});
=======
>>>>>>> e459d593
}<|MERGE_RESOLUTION|>--- conflicted
+++ resolved
@@ -197,11 +197,7 @@
 test "BitVectorType - sanity" {
     const length = 44;
     const Bits = BitVectorType(length);
-<<<<<<< HEAD
-    var b: Bits.Type = Bits.Type.default_value;
-=======
     var b: Bits.Type = Bits.default_value;
->>>>>>> e459d593
     try b.set(0, true);
     try b.set(length - 1, true);
 
@@ -215,7 +211,6 @@
     var b_buf: [Bits.fixed_size]u8 = undefined;
     _ = Bits.serializeIntoBytes(&b, &b_buf);
     try Bits.deserializeFromBytes(&b_buf, &b);
-<<<<<<< HEAD
 }
 
 test "BitVectorType - sanity with bools" {
@@ -226,11 +221,4 @@
     const actual_bools = b.toBoolArray();
 
     try std.testing.expectEqualSlices(bool, &expected_bools, &actual_bools);
-}
-
-test {
-    std.debug.print("float {d}\n", .{3.14159565});
-    std.debug.print("int {d}\n", .{3});
-=======
->>>>>>> e459d593
 }